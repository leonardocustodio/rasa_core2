--- conflicted
+++ resolved
@@ -200,17 +200,12 @@
         self.entities = entities
         self.slots = slots
         self.templates = templates
-<<<<<<< HEAD
-        self.action_names = action.default_action_names() + action_names
         self.form_start_actions = form_start_action_names
-=======
-
         # only includes custom actions and utterance actions
         self.user_actions = action_names
         # includes all actions (custom, utterance, and default actions)
         self.action_names = action.combine_user_with_default_actions(
                 action_names)
->>>>>>> 4041f155
 
         self.store_entities_as_slots = store_entities_as_slots
         self.restart_intent = restart_intent
