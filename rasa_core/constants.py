from __future__ import absolute_import
from __future__ import division
from __future__ import print_function
from __future__ import unicode_literals

DEFAULT_SERVER_PORT = 5005

DEFAULT_SERVER_URL = "http://localhost:{}".format(DEFAULT_SERVER_PORT)

MINIMUM_COMPATIBLE_VERSION = "0.10.0a3"

FORM_ACTION_NAME = 'form_action'

<<<<<<< HEAD
DOCS_BASE_URL = "https://rasa.com/docs/core"

=======
>>>>>>> 8c8f30cc
DEFAULT_NLU_FALLBACK_THRESHOLD = 0.0

DEFAULT_CORE_FALLBACK_THRESHOLD = 0.0

DEFAULT_FALLBACK_ACTION = "action_default_fallback"

DEFAULT_REQUEST_TIMEOUT = 60 * 5  # 5 minutes<|MERGE_RESOLUTION|>--- conflicted
+++ resolved
@@ -11,11 +11,8 @@
 
 FORM_ACTION_NAME = 'form_action'
 
-<<<<<<< HEAD
 DOCS_BASE_URL = "https://rasa.com/docs/core"
 
-=======
->>>>>>> 8c8f30cc
 DEFAULT_NLU_FALLBACK_THRESHOLD = 0.0
 
 DEFAULT_CORE_FALLBACK_THRESHOLD = 0.0
